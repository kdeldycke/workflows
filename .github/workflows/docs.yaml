---
name: Docs
"on":
  workflow_call:
  push:
    branches:
      - main

jobs:

  autofix-typo:
    name: Fix typos
    runs-on: ubuntu-20.04
    steps:
      - uses: actions/checkout@v2.4.0
      - uses: sobolevn/misspell-fixer-action@0.1.0
      - uses: peter-evans/create-pull-request@v3.12.0
        with:
          author: >
            ${{ github.event.repository.owner.name }}
            <${{ github.event.repository.owner.email }}>
          assignees: ${{ github.event.head_commit.committer.username }}
          commit-message: "[autofix] Typo"
          title: "[autofix] Typo"
          body: >
            [Auto-generated on run `#${{ github.run_id }}`](${{
            github.event.repository.html_url }}/actions/runs/${{ github.run_id
            }}) by `${{ github.job }}` job from [`docs.yaml`](${{
            github.event.repository.html_url }}/blob/${{ github.sha
            }}/.github/workflows/docs.yaml) workflow.
          labels: "🔩 CI/CD, 📗 documentation"
          branch: autofix-typo

  optimize-images:
    name: Optimize images
    runs-on: ubuntu-20.04
    steps:
      - uses: actions/checkout@v2.4.0
      - uses: calibreapp/image-actions@1.1.0
        id: image_actions
        with:
          githubToken: ${{ secrets.GITHUB_TOKEN }}
          compressOnly: true
      - uses: peter-evans/create-pull-request@v3.12.0
        with:
          author: >
            ${{ github.event.repository.owner.name }}
            <${{ github.event.repository.owner.email }}>
          assignees: ${{ github.event.head_commit.committer.username }}
          commit-message: "[autofix] Optimize images"
          title: "[autofix] Optimize images"
          body: >
            [Auto-generated on run `#${{ github.run_id }}`](${{
            github.event.repository.html_url }}/actions/runs/${{ github.run_id
            }}) by `${{ github.job }}` job from [`docs.yaml`](${{
            github.event.repository.html_url }}/blob/${{ github.sha
            }}/.github/workflows/docs.yaml) workflow.
            %0A
            ${{ steps.image_actions.outputs.markdown }}
          labels: "🔩 CI/CD, 📗 documentation"
          branch: optimize-images

  update-mailmap:
    name: Update .mailmap
    runs-on: ubuntu-20.04
    steps:
      - uses: actions/checkout@v2.4.0
        with:
          # Fetch all history to extract all contributors.
          fetch-depth: 0
      - uses: actions/setup-python@v2.2.2
      - name: Generate .mailmap
        run: >
          python -c "$(curl -fsSL
<<<<<<< HEAD
          https://raw.githubusercontent.com/kdeldycke/workflows/main/.github/update_mailmap.py)"
=======
          https://raw.githubusercontent.com/kdeldycke\
          /workflows/v0.3.1/.github/update_mailmap.py)"
>>>>>>> 2b49cdf7
      - uses: peter-evans/create-pull-request@v3.12.0
        with:
          author: >
            ${{ github.event.repository.owner.name }}
            <${{ github.event.repository.owner.email }}>
          assignees: ${{ github.event.head_commit.committer.username }}
          commit-message: "[autofix] Regenerate .mailmap"
          title: "[autofix] Regenerate .mailmap"
          body: >
            [Auto-generated on run `#${{ github.run_id }}`](${{
            github.event.repository.html_url }}/actions/runs/${{ github.run_id
            }}) by `${{ github.job }}` job from [`docs.yaml`](${{
            github.event.repository.html_url }}/blob/${{ github.sha
            }}/.github/workflows/docs.yaml) workflow.
          labels: "🔩 CI/CD, 📗 documentation"
          branch: update-mailmap<|MERGE_RESOLUTION|>--- conflicted
+++ resolved
@@ -72,12 +72,8 @@
       - name: Generate .mailmap
         run: >
           python -c "$(curl -fsSL
-<<<<<<< HEAD
-          https://raw.githubusercontent.com/kdeldycke/workflows/main/.github/update_mailmap.py)"
-=======
           https://raw.githubusercontent.com/kdeldycke\
-          /workflows/v0.3.1/.github/update_mailmap.py)"
->>>>>>> 2b49cdf7
+          /workflows/main/.github/update_mailmap.py)"
       - uses: peter-evans/create-pull-request@v3.12.0
         with:
           author: >
