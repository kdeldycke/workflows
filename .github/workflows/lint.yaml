--- conflicted
+++ resolved
@@ -28,12 +28,8 @@
       - name: Install Pylint
         run: >
           python -m pip install --requirement
-<<<<<<< HEAD
-          https://raw.githubusercontent.com/kdeldycke/workflows/main/requirements.txt
-=======
           https://raw.githubusercontent.com/kdeldycke\
-          /workflows/v0.3.1/requirements.txt
->>>>>>> 2b49cdf7
+          /workflows/main/requirements.txt
       - name: Run Pylint
         if: hashFiles('**/*.py')
         # Docs:
@@ -74,12 +70,8 @@
       - name: Install yamllint
         run: >
           python -m pip install --requirement
-<<<<<<< HEAD
-          https://raw.githubusercontent.com/kdeldycke/workflows/main/requirements.txt
-=======
           https://raw.githubusercontent.com/kdeldycke\
-          /workflows/v0.3.1/requirements.txt
->>>>>>> 2b49cdf7
+          /workflows/main/requirements.txt
       - name: Run yamllint
         run: |
           yamllint --strict --format github .