---
name: Lint
"on":
  workflow_call:
  push:
    branches:
      - main
  pull_request:

concurrency:
  # Group workflow jobs so new commits cancels in-progress execution triggered by previous commits.
  # Source: https://mail.python.org/archives/list/pypa-committers@python.org/thread/PCBCQMJF64JGRBOX7E2EE4YLKHT4DI55/
  group: ${{ github.workflow }}-${{ github.event.pull_request.number || github.sha }}
  cancel-in-progress: true

jobs:

  project-metadata:
    name: Project metadata
    runs-on: ubuntu-22.04
    outputs:
      python_files: ${{ steps.project-metadata.outputs.python_files }}
      is_poetry_project: ${{ steps.project-metadata.outputs.is_poetry_project }}
      package_name: ${{ steps.project-metadata.outputs.package_name }}
      ruff_params: ${{ steps.project-metadata.outputs.ruff_params }}
      mypy_params: ${{ steps.project-metadata.outputs.mypy_params }}
    steps:
      - uses: actions/checkout@v4.1.0
        with:
          # Checkout pull request HEAD commit to ignore actions/checkout's merge commit. Fallback to push SHA.
          ref: ${{ github.event.pull_request.head.sha || github.sha }}
          # We're going to browse all new commits.
          fetch-depth: 0
      - uses: actions/setup-python@v4.7.1
        with:
<<<<<<< HEAD
          python-version: "3.11"
          cache: "pip"
=======
          python-version: "3.12"
>>>>>>> 4240f2bf
      - name: Install pip
        run: |
          python -m pip install --upgrade pip
      - name: Install Poetry
        run: >
          python -m pip install --requirement
          https://raw.githubusercontent.com/kdeldycke/workflows/main/requirements.txt
      - name: Project metadata
        id: project-metadata
        env:
          GITHUB_CONTEXT: ${{ toJSON(github) }}
        run: >
          python -c "$(curl -fsSL
          https://raw.githubusercontent.com/kdeldycke/workflows/main/.github/metadata.py)"

  lint-python:
    needs:
      - project-metadata
    # Skip linting on prepare-release branch as it points to a tagged URL that does not exist yet.
    if: github.head_ref != 'prepare-release' && needs.project-metadata.outputs.python_files
    runs-on: ubuntu-22.04
    steps:
      - uses: actions/checkout@v4.1.0
      - uses: actions/setup-python@v4.7.1
        with:
<<<<<<< HEAD
          python-version: "3.11"
          cache: "pip"
=======
          python-version: "3.12"
>>>>>>> 4240f2bf
      - name: Install pip
        run: |
          python -m pip install --upgrade pip
      - name: Install Ruff
        run: >
          python -m pip install --requirement
          https://raw.githubusercontent.com/kdeldycke/workflows/main/requirements.txt
      - name: Run Ruff
        # Runs with the default set of rules. Trust ruff to select a sensible subset.
        run: >
          ruff check --format=github ${{ needs.project-metadata.outputs.ruff_params }} .

  lint-python-types:
    needs:
      - project-metadata
    # Skip linting on prepare-release branch as it points to a tagged URL that does not exist yet.
    if: github.head_ref != 'prepare-release' && needs.project-metadata.outputs.python_files
    runs-on: ubuntu-22.04
    steps:
      - uses: actions/checkout@v4.1.0
      - uses: actions/setup-python@v4.7.1
        with:
<<<<<<< HEAD
          python-version: "3.11"
          cache: "pip"
=======
          python-version: "3.12"
>>>>>>> 4240f2bf
      - name: Install pip
        run: |
          python -m pip install --upgrade pip
      - name: Install Poetry and Mypy
        run: >
          python -m pip install --requirement
          https://raw.githubusercontent.com/kdeldycke/workflows/main/requirements.txt
      - name: Install project with Poetry
        # Install project with Poetry if supported, so we can benefits from dependencies on typing stubs.
        if: fromJSON(needs.project-metadata.outputs.is_poetry_project)
        run: |
          poetry install --no-interaction
      - name: Run Poetry's Mypy
        if: fromJSON(needs.project-metadata.outputs.is_poetry_project)
        run: >
          poetry run mypy ${{ needs.project-metadata.outputs.mypy_params }}
          ${{ needs.project-metadata.outputs.python_files }}
      - name: Run vanilla Mypy
        if: ${{ ! fromJSON(needs.project-metadata.outputs.is_poetry_project) }}
        # --color-output - Force colorized output as in CI, Mypy defaults to no color.
        run: >
          mypy --color-output ${{ needs.project-metadata.outputs.mypy_params }}
          ${{ needs.project-metadata.outputs.python_files }}

  lint-yaml:
    # Skip linting on prepare-release branch as it points to a tagged URL that does not exist yet.
    if: github.head_ref != 'prepare-release'
    runs-on: ubuntu-22.04
    steps:
      - uses: actions/checkout@v4.1.0
      - uses: actions/setup-python@v4.7.1
        with:
<<<<<<< HEAD
          python-version: "3.11"
          cache: "pip"
=======
          python-version: "3.12"
>>>>>>> 4240f2bf
      - name: Install pip
        run: |
          python -m pip install --upgrade pip
      - name: Install yamllint
        run: >
          python -m pip install --requirement
          https://raw.githubusercontent.com/kdeldycke/workflows/main/requirements.txt
      - name: Run yamllint
        run: |
          yamllint --strict --config-data "{rules: {line-length: {max: 120}}}" --format github .

  lint-zsh:
    runs-on: ubuntu-22.04
    steps:
      - uses: actions/checkout@v4.1.0
      - name: Install Zsh
        run: |
          sudo apt update
          sudo apt install --yes zsh
      - name: Lint
        run: |
          find . -iname "*.sh" -exec zsh --no-exec "{}" \;

  lint-github-action:
    runs-on: ubuntu-22.04
    steps:
      - uses: actions/checkout@v4.1.0
      - name: Install actionlint
        id: install_actionlint
        run: |
          bash <(curl https://raw.githubusercontent.com/rhysd/actionlint/main/scripts/download-actionlint.bash)
      - name: Install shellcheck
        run: |
          sudo apt update
          sudo apt install --yes shellcheck
      - name: Install problem matcher
        # Source: https://github.com/rhysd/actionlint/blob/main/docs/usage.md#problem-matchers
        run: >
          curl -fsSL --output ./.github/labeller-file-based.yaml
          https://raw.githubusercontent.com/rhysd/actionlint/main/.github/actionlint-matcher.json
      - name: Register problem matcher
        run: |
          echo "::add-matcher::.github/labeller-file-based.yaml"
      - name: Run actionlint
        # XXX actionlint triggers this error:
        #   Error: .github/workflows/release.yaml:198:27:
        #   property "workflow_update_github_pat" is not defined in object type {actions_runner_debug: string;
        #   actions_step_debug: string; github_token: string; pypi_token: string} [expression]
        # See: https://github.com/rhysd/actionlint/issues/148
        run: >
          ${{ steps.install_actionlint.outputs.executable }}
          -color
          -ignore 'property "workflow_update_github_pat" is not defined in .+'

  broken-links:
    # Skip checks on prepare-release branch as it contains commits in changelog and documentation that points to a tag
    # that does not exist yet, rendering URLs artificially broken. Also skips the merge commit of the prepare-release
    # branch, as if the URLs are good, the tag is created asynchronously by release.yaml:git-tag job. And as a
    # precautionary measure, just skip any event that contains a post-release bump commit.
    if: >
      github.head_ref != 'prepare-release'
      && github.ref != 'refs/heads/prepare-release'
      && (! contains(github.event.commits.*.message, '[changelog] Post-release version bump'))
    runs-on: ubuntu-22.04
    # XXX We need to manually manage the life-cycle of issues created in this job because the create-issue-from-file
    # action blindly creates issues ad-nauseam. See: https://github.com/peter-evans/create-issue-from-file/issues/298 .
    # This was also discussed at: https://github.com/lycheeverse/lychee-action/issues/74#issuecomment-1587089689
    steps:
      - uses: actions/checkout@v4.1.0
      - uses: lycheeverse/lychee-action@v1.8.0
        env:
          GITHUB_TOKEN: ${{ secrets.GITHUB_TOKEN }}
        with:
          # XXX Skip twitter.com which is blackholing requests from GitHub, and HN because of rate-limiting.
          # See: https://github.com/lycheeverse/lychee/issues/989#issuecomment-1587208730
          args: >
            --exclude twitter.com
            --exclude ycombinator.com
            --verbose
            --no-progress
            './**/*.md' './**/*.html' './**/*.rst'
      - name: Install hub
        run: |
          sudo apt install --yes hub
      - name: List open issues
        id: open_issues
        env:
          GITHUB_TOKEN: ${{ secrets.GITHUB_TOKEN }}
        run: >
          echo "issues=$(
          hub issue
          --state open
          --creator "github-actions[bot]"
          --format $'%I %t\t'
          --sort created )" >> "$GITHUB_OUTPUT"
      - name: Print open issues
        run: |
          echo "Open issues: ${{ steps.open_issues.outputs.issues }}"
      - name: Filter issues
        id: issue_groups
        shell: python
        run: |
          import os
          from pathlib import Path

          exit_code = os.getenv("lychee_exit_code")
          print(f"Lychee exit code: {exit_code!r} (type: {type(exit_code)})")
          broken_links_found = bool(int(exit_code))
          if broken_links_found:
              print("Broken links found: create or update an issue.")
          else:
              print("No broken link found: close all open issues.")

          open_issues = """${{ steps.open_issues.outputs.issues }}"""

          update_issue = ""
          close_issues = set()

          for entry in (e.strip() for e in open_issues.split("\t") if e.strip()):
              print(f"Processing {entry!r} ...")
              number, title = entry.split(" ", 1)
              if title != "Broken links":
                  print(f"{entry!r} is not a broken links issue, skip it.")
                  continue
              if broken_links_found and not update_issue:
                  print(f"Issue #{number} is the last open issue.")
                  update_issue = number
              else:
                  print(f"Issue #{number} is an old open issue.")
                  close_issues.add(number)

          output = f"broken_links_found={str(broken_links_found).lower()}\n"
          output += f"update_issue={update_issue}\n"
          output += f"close_issues={' '.join(close_issues)}\n"

          env_file = Path(os.getenv("GITHUB_OUTPUT"))
          env_file.write_text(output)
      - name: Print issue groups
        run: |
          echo "Broken links found: ${{ steps.issue_groups.outputs.broken_links_found }}"
          echo "Issue to update: ${{ steps.issue_groups.outputs.update_issue }}"
          echo "Issues to close: ${{ steps.issue_groups.outputs.close_issues }}"
      - name: Close old issues
        if: steps.issue_groups.outputs.close_issues
        env:
          GITHUB_TOKEN: ${{ secrets.GITHUB_TOKEN }}
        run: |
          NUMBER_LIST="${{ steps.issue_groups.outputs.close_issues }}"
          for number in $NUMBER_LIST; do
              hub issue update "$number" --state closed;
          done
      - name: Get label
        if: fromJSON(steps.issue_groups.outputs.broken_links_found)
        id: get_label
        run: >
          echo "label=${{ startsWith(github.event.repository.name, 'awesome-')
          && '🩹 fix link' || '📚 documentation' }}" >> "$GITHUB_OUTPUT"
      - name: Create or update issue
        if: fromJSON(steps.issue_groups.outputs.broken_links_found)
        uses: peter-evans/create-issue-from-file@v4.0.1
        with:
          title: "Broken links"
          issue-number: ${{ steps.issue_groups.outputs.update_issue }}
          content-filepath: ./lychee/out.md
          labels: ${{ steps.get_label.outputs.label }}

  lint-awesome:
    name: Lint Awesome list
    if: startsWith(github.event.repository.name, 'awesome-')
    runs-on: ubuntu-22.04
    steps:
      - uses: actions/checkout@v4.1.0
        with:
          # Fetch all history to please linter's age checks.
          fetch-depth: 0
      - run: |
          npx awesome-lint --version
          npx awesome-lint

  check-secrets:
    runs-on: ubuntu-22.04
    steps:
      - uses: actions/checkout@v4.1.0
        with:
          fetch-depth: 0
      - uses: gitleaks/gitleaks-action@v2.3.2
        with:
          config-path: .github/gitleaks.toml
        env:
          GITHUB_TOKEN: ${{ secrets.GITHUB_TOKEN }}<|MERGE_RESOLUTION|>--- conflicted
+++ resolved
@@ -33,12 +33,8 @@
           fetch-depth: 0
       - uses: actions/setup-python@v4.7.1
         with:
-<<<<<<< HEAD
-          python-version: "3.11"
+          python-version: "3.12"
           cache: "pip"
-=======
-          python-version: "3.12"
->>>>>>> 4240f2bf
       - name: Install pip
         run: |
           python -m pip install --upgrade pip
@@ -64,12 +60,8 @@
       - uses: actions/checkout@v4.1.0
       - uses: actions/setup-python@v4.7.1
         with:
-<<<<<<< HEAD
-          python-version: "3.11"
+          python-version: "3.12"
           cache: "pip"
-=======
-          python-version: "3.12"
->>>>>>> 4240f2bf
       - name: Install pip
         run: |
           python -m pip install --upgrade pip
@@ -92,12 +84,8 @@
       - uses: actions/checkout@v4.1.0
       - uses: actions/setup-python@v4.7.1
         with:
-<<<<<<< HEAD
-          python-version: "3.11"
+          python-version: "3.12"
           cache: "pip"
-=======
-          python-version: "3.12"
->>>>>>> 4240f2bf
       - name: Install pip
         run: |
           python -m pip install --upgrade pip
@@ -130,12 +118,8 @@
       - uses: actions/checkout@v4.1.0
       - uses: actions/setup-python@v4.7.1
         with:
-<<<<<<< HEAD
-          python-version: "3.11"
+          python-version: "3.12"
           cache: "pip"
-=======
-          python-version: "3.12"
->>>>>>> 4240f2bf
       - name: Install pip
         run: |
           python -m pip install --upgrade pip
