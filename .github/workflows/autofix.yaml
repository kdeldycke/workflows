---
name: Autofix
"on":
  workflow_call:
    inputs:
      gitignore-location:
        description: 'File path of the .gitignore to update, relative to the root of the repository.'
        default: './.gitignore'
        required: false
        type: string
      gitignore-extra-categories:
        description: 'List of additional categories to add to .gitignore file.'
        required: false
        type: string
      gitignore-extra-content:
        description: 'Additional content to append at the end of the generated .gitignore file.'
        required: false
        type: string
  push:
    branches:
      - main

concurrency:
  # Group workflow jobs so new commits cancels in-progress execution triggered by previous commits.
  # Source: https://mail.python.org/archives/list/pypa-committers@python.org/thread/PCBCQMJF64JGRBOX7E2EE4YLKHT4DI55/
  group: ${{ github.workflow }}-${{ github.event.pull_request.number || github.sha }}
  cancel-in-progress: true

jobs:

  project-metadata:
    name: Project metadata
    runs-on: ubuntu-22.04
    outputs:
      python_files: ${{ steps.project-metadata.outputs.python_files }}
      doc_files: ${{ steps.project-metadata.outputs.doc_files }}
      black_params: ${{ steps.project-metadata.outputs.black_params }}
      ruff_params: ${{ steps.project-metadata.outputs.ruff_params }}
    steps:
      - uses: actions/checkout@v4.1.0
        with:
          # Checkout pull request HEAD commit to ignore actions/checkout's merge commit. Fallback to push SHA.
          ref: ${{ github.event.pull_request.head.sha || github.sha }}
          # We're going to browse all new commits.
          fetch-depth: 0
      - uses: actions/setup-python@v4.7.1
        with:
<<<<<<< HEAD
          python-version: "3.11"
          cache: "pip"
=======
          python-version: "3.12"
>>>>>>> 4240f2bf
      - name: Install pip
        run: |
          python -m pip install --upgrade pip
      - name: Install Poetry
        run: >
          python -m pip install --requirement
          https://raw.githubusercontent.com/kdeldycke/workflows/main/requirements.txt
      - name: Project metadata
        id: project-metadata
        env:
          GITHUB_CONTEXT: ${{ toJSON(github) }}
        run: >
          python -c "$(curl -fsSL
          https://raw.githubusercontent.com/kdeldycke/workflows/main/.github/metadata.py)"

  format-python:
    name: Format Python
    needs:
      - project-metadata
    if: needs.project-metadata.outputs.python_files || needs.project-metadata.outputs.doc_files
    runs-on: ubuntu-22.04
    steps:
      - uses: actions/checkout@v4.1.0
      - uses: actions/setup-python@v4.7.1
        with:
<<<<<<< HEAD
          python-version: "3.11"
          cache: "pip"
=======
          python-version: "3.12"
>>>>>>> 4240f2bf
      - name: Install pip
        run: |
          python -m pip install --upgrade pip
      - name: Install ruff, blacken-docs, autopep8 and docformatter
        run: >
          python -m pip install --requirement
          https://raw.githubusercontent.com/kdeldycke/workflows/main/requirements.txt
      - name: Run Ruff check
        # --select=ALL - Autofix everything.
        #   Includes rules in the nursery, a collection of newer lints that are still under development.
        # --ignore=D400 - First line should end with a period.
        #   Allows docstrings to end up with any punctuation, not just a period.
        #   See: https://github.com/charliermarsh/ruff/issues/1858#issuecomment-1382640623
        # --ignore=ERA001 - Found commented-out code.
        #   Do not remove commented code, as it might be used for documentation.
        #   See: https://beta.ruff.rs/docs/rules/#eradicate-era
        run: >
          ruff check --fix-only --output-format=github ${{ needs.project-metadata.outputs.ruff_params }}
          --select=ALL
          --ignore=D400
          --ignore=ERA001
          .
      - name: Run autopep8
        if: needs.project-metadata.outputs.python_files
        # Ruff is not wrapping comments: https://github.com/astral-sh/ruff/issues/7414
        # We use autopep8 to only wrap long-line comments:
        #  - E501 is "Try to make lines fit within --max-line-length characters."
        #  - --aggressive is requires to force autopep8 to consider comments.
        # Explicit list of files is provided, as autopep8 is not able to handle find files in ".github" subdirectory.
        run: >
          autopep8 --recursive --in-place --max-line-length 88 --select E501 --aggressive
          ${{ needs.project-metadata.outputs.python_files }}
      - name: Run Ruff format
        run: |
          ruff format .
      - name: Run blacken-docs
        # blacken-docs reuses Black's ``--target-version pyXY`` parameter.
        # Ignore failing command: blacken-docs returns 1 if it finds a file that needs to be reformatted:
        # https://github.com/adamchainz/blacken-docs/blob/79ef671/blacken_docs.py#L207-L211
        run: >
          blacken-docs
          --line-length 88
          ${{ needs.project-metadata.outputs.black_params }}
          ${{ needs.project-metadata.outputs.python_files }}
          ${{ needs.project-metadata.outputs.doc_files }}
          || true
      - name: Run docformatter
        # Always ignore failing command, as docformatter returns exit code 3 if it finds a file that needs to be
        # reformatted:
        # https://github.com/PyCQA/docformatter/issues/157#issuecomment-1402573058
        # https://github.com/PyCQA/docformatter/commit/f7d50ae
        run: |
          docformatter --recursive --in-place --black . || true
      - uses: peter-evans/create-pull-request@v5.0.2
        with:
          assignees: ${{ github.actor }}
          commit-message: "[autofix] Format Python"
          title: "[autofix] Format Python"
          body: >
            <details><summary><code>Workflow metadata</code></summary>


            > [Auto-generated on run `#${{ github.run_id }}`](${{ github.event.repository.html_url }}/actions/runs/${{
            github.run_id }}) by `${{ github.job }}` job from [`autofix.yaml`](${{ github.event.repository.html_url
            }}/blob/${{ github.sha }}/.github/workflows/autofix.yaml) workflow.


            </details>
          labels: "🤖 ci"
          branch: format-python

  format-markdown:
    name: Format Markdown
    runs-on: ubuntu-22.04
    steps:
      - uses: actions/checkout@v4.1.0
      - uses: actions/setup-python@v4.7.1
        with:
<<<<<<< HEAD
          python-version: "3.11"
          cache: "pip"
=======
          python-version: "3.12"
>>>>>>> 4240f2bf
      - name: Install pip
        run: |
          python -m pip install --upgrade pip
      - name: Install mdformat
        run: >
          python -m pip install --requirement
          https://raw.githubusercontent.com/kdeldycke/workflows/main/requirements.txt
      - name: Install shfmt
        run: |
          sudo apt install --yes shfmt
      - name: Auto-format Markdown
        run: |
          find ./ -iname "*.md" -exec mdformat "{}" \;
      - name: Markdown fixes for Awesome Lists
        if: startsWith(github.event.repository.name, 'awesome-')
        # Remove forbidden TOC entries
        #     See: https://github.com/sindresorhus/awesome-lint/blob/v0.18.0/rules/toc.js#L15-L18
        #     Also remove the title of the section containing the TOC (i.e. "Contents") to fix the following error:
        #       ✖  26:1  ToC item "Contents" does not match corresponding heading "Meta"  remark-lint:awesome-toc
        #
        # TODO: contribute these fixes to mdformat-toc as configurable options.
        run: >
          find ./ -type f \( -name 'readme.md' -or -name 'readme.*.md' \) -print
          -exec gawk -i inplace '!/^- \[(Contents|Contributing|Footnotes)\]\(#.+\)$/{print}' "{}" \;
      - uses: peter-evans/create-pull-request@v5.0.2
        with:
          assignees: ${{ github.actor }}
          commit-message: "[autofix] Format Markdown"
          title: "[autofix] Format Markdown"
          body: >
            <details><summary><code>Workflow metadata</code></summary>


            > [Auto-generated on run `#${{ github.run_id }}`](${{ github.event.repository.html_url }}/actions/runs/${{
            github.run_id }}) by `${{ github.job }}` job from [`autofix.yaml`](${{ github.event.repository.html_url
            }}/blob/${{ github.sha }}/.github/workflows/autofix.yaml) workflow.


            </details>
          labels: "📚 documentation"
          branch: format-markdown

  format-json:
    name: Format JSON
    runs-on: ubuntu-22.04
    steps:
      - uses: actions/checkout@v4.1.0
      - name: Install jsonlint
        run: |
          sudo npm install --global jsonlint
      - name: Lint
        run: |
          find ./ -type f -name '*.json' -print -exec jsonlint --in-place "{}" \;
      - uses: peter-evans/create-pull-request@v5.0.2
        with:
          assignees: ${{ github.actor }}
          commit-message: "[autofix] Format JSON"
          title: "[autofix] Format JSON"
          body: >
            <details><summary><code>Workflow metadata</code></summary>


            > [Auto-generated on run `#${{ github.run_id }}`](${{ github.event.repository.html_url }}/actions/runs/${{
            github.run_id }}) by `${{ github.job }}` job from [`autofix.yaml`](${{ github.event.repository.html_url
            }}/blob/${{ github.sha }}/.github/workflows/autofix.yaml) workflow.


            </details>
          labels: "🤖 ci"
          branch: format-json

  check-gitignore:
    name: Does .gitignore exist?
    runs-on: ubuntu-22.04
    outputs:
      exists: ${{ steps.detection.outputs.exists }}
    steps:
      - uses: actions/checkout@v4.1.0
      - id: detection
        # Bare-called reused workflow are not fed with defaults, so force it here.
        run: |
          echo "exists=$( [[ -f '${{ inputs.gitignore-location }}' ]] && echo 'true' )" >> "$GITHUB_OUTPUT"
      - name: Detection results
        run: |
          echo "Does .gitignore exist at root? ${{ steps.detection.outputs.exists && true || false }}"

  update-gitignore:
    name: Update .gitignore
    needs:
      - check-gitignore
    # Only update gitignore if a file is found at the root of repository.
    if: needs.check-gitignore.outputs.exists
    runs-on: ubuntu-22.04
    steps:
      - uses: actions/checkout@v4.1.0
      - name: Install git-extras
        run: |
          sudo apt update
          sudo apt install --yes git-extras
      - name: Fetch category definitions
        # Update the list manually so the first call below will not introduce these extra log messages:
        #   -----Initial gitignore.io list----
        #   -----Save to /home/runner/.gi_list-----
        run: |
          git ignore-io --update-list
      - name: Generate .gitignore
        run: >
          git ignore-io ${{ inputs.gitignore-extra-categories }}
          certificates
          emacs
          git
          gpg
          linux
          macos
          nohup
          python
          ssh
          vim
          virtualenv
          visualstudiocode
          windows > ${{ inputs.gitignore-location }}
      - name: Append extra content to .gitignore
        if: inputs.gitignore-extra-content
        run: |
          tee -a ${{ inputs.gitignore-location }} <<-EOF

          ${{ inputs.gitignore-extra-content }}
          EOF
      - uses: peter-evans/create-pull-request@v5.0.2
        with:
          assignees: ${{ github.actor }}
          commit-message: "[autofix] Update .gitignore"
          title: "[autofix] Update `.gitignore`"
          body: >
            <details><summary><code>Workflow metadata</code></summary>


            > [Auto-generated on run `#${{ github.run_id }}`](${{ github.event.repository.html_url }}/actions/runs/${{
            github.run_id }}) by `${{ github.job }}` job from [`autofix.yaml`](${{ github.event.repository.html_url
            }}/blob/${{ github.sha }}/.github/workflows/autofix.yaml) workflow.


            </details>
          labels: "🤖 ci"
          branch: update-gitignore<|MERGE_RESOLUTION|>--- conflicted
+++ resolved
@@ -45,12 +45,8 @@
           fetch-depth: 0
       - uses: actions/setup-python@v4.7.1
         with:
-<<<<<<< HEAD
-          python-version: "3.11"
+          python-version: "3.12"
           cache: "pip"
-=======
-          python-version: "3.12"
->>>>>>> 4240f2bf
       - name: Install pip
         run: |
           python -m pip install --upgrade pip
@@ -76,12 +72,8 @@
       - uses: actions/checkout@v4.1.0
       - uses: actions/setup-python@v4.7.1
         with:
-<<<<<<< HEAD
-          python-version: "3.11"
+          python-version: "3.12"
           cache: "pip"
-=======
-          python-version: "3.12"
->>>>>>> 4240f2bf
       - name: Install pip
         run: |
           python -m pip install --upgrade pip
@@ -160,12 +152,8 @@
       - uses: actions/checkout@v4.1.0
       - uses: actions/setup-python@v4.7.1
         with:
-<<<<<<< HEAD
-          python-version: "3.11"
+          python-version: "3.12"
           cache: "pip"
-=======
-          python-version: "3.12"
->>>>>>> 4240f2bf
       - name: Install pip
         run: |
           python -m pip install --upgrade pip
