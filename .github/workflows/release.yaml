--- conflicted
+++ resolved
@@ -124,14 +124,10 @@
           ref: ${{ matrix.commit }}
       - uses: actions/setup-python@v4.7.1
         with:
-<<<<<<< HEAD
-          python-version: "3.12"
-          cache: "pip"
-=======
           # XXX Nuitka does not support Python 3.12 yet.
           # See: https://github.com/Nuitka/Nuitka/issues/2433
           python-version: "3.11"
->>>>>>> 5c13ba6f
+          cache: "pip"
       - name: Install pip
         run: |
           python -m pip install --upgrade pip
