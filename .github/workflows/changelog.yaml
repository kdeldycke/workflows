---
name: Changelog & versions
"on":
  push:
    branches:
      - main
    paths:
      - changelog.md
      - requirements.txt
      - .bumpversion.cfg
      - .github/workflows/*.yaml
  schedule:
    # Run daily so the changelog date in prepare-release job is kept up to date
    - cron: "23 0 * * *"

jobs:

  minor-version-increment:
    # Only let prepare-release job being triggered by schedule event.
    if: ${{ github.event_name != 'schedule' }}
    runs-on: ubuntu-20.04
    steps:
      - uses: actions/checkout@v2.4.0
      - uses: actions/setup-python@v2.2.2
      - name: Install pip
        run: |
          python -m pip install --upgrade pip
      - name: Install bumpversion
        run: >
          python -m pip install --requirement
          https://raw.githubusercontent.com/kdeldycke/workflows/main/requirements.txt
      - name: Minor version bump
        run: |
          bumpversion --verbose minor
      - name: Extract new version
        id: get_version
        # Docs: https://docs.github.com/en/actions/learn-github-actions
        # /workflow-commands-for-github-actions#setting-an-output-parameter
        run: >
          echo "::set-output name=NEW_VERSION::$(
          grep "current_version = " ./.bumpversion.cfg | cut -d ' ' -f 3 )"
      - name: Print new version
        run: >
          echo "New version: ${{ steps.get_version.outputs.NEW_VERSION }}"
      - uses: peter-evans/create-pull-request@v3.12.0
        with:
          assignees: ${{ github.actor }}
          commit-message: >
            [changelog] Next release no longer bug-fix only; bump version to
            v${{ steps.get_version.outputs.NEW_VERSION }}.
          title: >
            [changelog] Bump minor version to
            v${{ steps.get_version.outputs.NEW_VERSION }}
          body: >
            Ready to be merged into `main` branch, at the discretion of the
            maintainers, to bump the minor part of the version number.


            [Auto-generated on run `#${{ github.run_id }}`](${{
            github.event.repository.html_url }}/actions/runs/${{ github.run_id
            }}) by `${{ github.job }}` job from [`changelog.yaml`](${{
            github.event.repository.html_url }}/blob/${{ github.sha
            }}/.github/workflows/changelog.yaml) workflow.
          labels: "🔩 CI/CD, 📗 documentation"
          base: main
          branch: minor-version-increment
          delete-branch: true
          draft: true

  major-version-increment:
    # Only let prepare-release job being triggered by schedule event.
    if: ${{ github.event_name != 'schedule' }}
    runs-on: ubuntu-20.04
    steps:
      - uses: actions/checkout@v2.4.0
      - uses: actions/setup-python@v2.2.2
      - name: Install pip
        run: |
          python -m pip install --upgrade pip
      - name: Install bumpversion
        run: >
          python -m pip install --requirement
          https://raw.githubusercontent.com/kdeldycke/workflows/main/requirements.txt
      - name: Major version bump
        run: |
          bumpversion --verbose major
      - name: Extract new version
        id: get_version
        # Docs: https://docs.github.com/en/actions/learn-github-actions
        # /workflow-commands-for-github-actions#setting-an-output-parameter
        run: >
          echo "::set-output name=NEW_VERSION::$(
          grep "current_version = " ./.bumpversion.cfg | cut -d ' ' -f 3 )"
      - name: Print new version
        run: >
          echo "New version: ${{ steps.get_version.outputs.NEW_VERSION }}"
      - uses: peter-evans/create-pull-request@v3.12.0
        with:
          assignees: ${{ github.actor }}
          commit-message: >
            [changelog] Next release is major; bump version to
            v${{ steps.get_version.outputs.NEW_VERSION }}.
          title: >
            [changelog] Bump major version to
            v${{ steps.get_version.outputs.NEW_VERSION }}
          body: >
            Ready to be merged into `main` branch, at the discretion of the
            maintainers, to bump the major part of the version number.


            [Auto-generated on run `#${{ github.run_id }}`](${{
            github.event.repository.html_url }}/actions/runs/${{ github.run_id
            }}) by `${{ github.job }}` job from [`changelog.yaml`](${{
            github.event.repository.html_url }}/blob/${{ github.sha
            }}/.github/workflows/changelog.yaml) workflow.
          labels: "🔩 CI/CD, 📗 documentation"
          base: main
          branch: major-version-increment
          delete-branch: true
          draft: true

  prepare-release:
    runs-on: ubuntu-20.04
    steps:
      - uses: actions/checkout@v2.4.0
      - uses: actions/setup-python@v2.2.2
      - name: Install pip
        run: |
          python -m pip install --upgrade pip
      - name: Install bumpversion
        run: >
          python -m pip install --requirement
          https://raw.githubusercontent.com/kdeldycke/workflows/main/requirements.txt
      - name: Extract current version
        id: get_version
        # Docs: https://docs.github.com/en/actions/learn-github-actions
        # /workflow-commands-for-github-actions#setting-an-output-parameter
        run: >
          echo "::set-output name=CURRENT_VERSION::$(
          grep "current_version = " ./.bumpversion.cfg | cut -d ' ' -f 3 )"
      - name: Print current version
        run: >
          echo "Current version:
          ${{ steps.get_version.outputs.CURRENT_VERSION }}"
      - name: Hard-code version in workflows
        # Default branch is set in a vaiable as a hack to prevent bumpversion
        # to modify its own invocation.
        run: >
          DEFAULT_BRANCH="main" &&
          bumpversion --verbose --no-configured-files
          --search "/workflows/$DEFAULT_BRANCH/"
          --replace "/workflows/v{current_version}/"
          no-bump
          `grep --files-with-matches "/workflows/$DEFAULT_BRANCH/"
          ./.github/workflows/*.yaml`
      - name: Set release date to today
        run: |
          perl -pi -e "s/\(unreleased\)/\(`date +'%Y-%m-%d'`\)/" ./changelog.md
      - name: Update comparison URL
        run: >
          bumpversion --verbose --no-configured-files
          --search "...main)"
          --replace "...v{current_version})"
          no-bump ./changelog.md
      - name: Remove warning message
        run: perl -i -ne "print if not /\`\`\`/ .. /^$/" ./changelog.md
      - uses: peter-evans/create-pull-request@v3.12.0
        with:
          # Token created from my user's profile via the
          # "Developer Settings > Personal Access Tokens" UI to allow this job
          # to update its own workflows.
          token: ${{ secrets.WORKFLOW_UPDATE_GITHUB_PAT }}
          assignees: ${{ github.actor }}
          commit-message: >
            [changelog] Release
            v${{ steps.get_version.outputs.CURRENT_VERSION }}
          title: >
            [changelog] Release
            v${{ steps.get_version.outputs.CURRENT_VERSION }}
          body: >
            Ready to be merged into `main` branch and then tagged as a new
            release.


            [Auto-generated on run `#${{ github.run_id }}`](${{
            github.event.repository.html_url }}/actions/runs/${{ github.run_id
            }}) by `${{ github.job }}` job from [`changelog.yaml`](${{
            github.event.repository.html_url }}/blob/${{ github.sha
            }}/.github/workflows/changelog.yaml) workflow.
          labels: "🔩 CI/CD, 📗 documentation"
          base: main
          branch: prepare-release
          delete-branch: true
<<<<<<< HEAD
          draft: true

  post-release-version-bump:
    # Only let prepare-release job being triggered by schedule event.
    if: ${{ github.event_name != 'schedule' }}
    runs-on: ubuntu-20.04
    steps:
      - uses: actions/checkout@v2.4.0
      - uses: actions/setup-python@v2.2.2
      - name: Install pip
        run: |
          python -m pip install --upgrade pip
      - name: Install bumpversion
        run: >
          python -m pip install --requirement
          https://raw.githubusercontent.com/kdeldycke/workflows/main/requirements.txt
      - name: Extract current version
        id: get_version
        # Docs: https://docs.github.com/en/actions/learn-github-actions
        # /workflow-commands-for-github-actions#setting-an-output-parameter
        run: >
          echo "::set-output name=CURRENT_VERSION::$(
          grep "current_version = " ./.bumpversion.cfg | cut -d ' ' -f 3 )"
      - name: Print current version
        run: >
          echo "Current version:
          ${{ steps.get_version.outputs.CURRENT_VERSION }}"
      - name: Re-target main branch in workflows
        run: >
          DEFAULT_BRANCH="main" &&
          bumpversion --verbose --no-configured-files
          --search "/workflows/v{current_version}/"
          --replace "/workflows/$DEFAULT_BRANCH/"
          no-bump
          `grep --files-with-matches
          "/workflows/v${{ steps.get_version.outputs.CURRENT_VERSION }}/"
          ./.github/workflows/*.yaml`
      - name: Add new changelog entry
        run: >
          python -c "$(curl -fsSL
          https://raw.githubusercontent.com/kdeldycke/workflows/main/.github/update_changelog.py)"
      - name: Version bump
        run: |
          bumpversion --verbose patch
      - uses: peter-evans/create-pull-request@v3.12.0
        with:
          # Token created from my user's profile via the
          # "Developer Settings > Personal Access Tokens" UI to allow this job
          # to update its own workflows.
          token: ${{ secrets.WORKFLOW_UPDATE_GITHUB_PAT }}
          assignees: ${{ github.actor }}
          commit-message: "[changelog] Post-release version bump"
          title: "[changelog] Post-release version bump"
          body: >
            Ready to be merged into `main` branch right after a new release has
            been tagged.


            [Auto-generated on run `#${{ github.run_id }}`](${{
            github.event.repository.html_url }}/actions/runs/${{ github.run_id
            }}) by `${{ github.job }}` job from [`changelog.yaml`](${{
            github.event.repository.html_url }}/blob/${{ github.sha
            }}/.github/workflows/changelog.yaml) workflow.
          labels: "🔩 CI/CD, 📗 documentation"
          base: main
          branch: post-release-version-bump
          delete-branch: true
=======
>>>>>>> f3124f3f
          draft: true<|MERGE_RESOLUTION|>--- conflicted
+++ resolved
@@ -191,74 +191,4 @@
           base: main
           branch: prepare-release
           delete-branch: true
-<<<<<<< HEAD
-          draft: true
-
-  post-release-version-bump:
-    # Only let prepare-release job being triggered by schedule event.
-    if: ${{ github.event_name != 'schedule' }}
-    runs-on: ubuntu-20.04
-    steps:
-      - uses: actions/checkout@v2.4.0
-      - uses: actions/setup-python@v2.2.2
-      - name: Install pip
-        run: |
-          python -m pip install --upgrade pip
-      - name: Install bumpversion
-        run: >
-          python -m pip install --requirement
-          https://raw.githubusercontent.com/kdeldycke/workflows/main/requirements.txt
-      - name: Extract current version
-        id: get_version
-        # Docs: https://docs.github.com/en/actions/learn-github-actions
-        # /workflow-commands-for-github-actions#setting-an-output-parameter
-        run: >
-          echo "::set-output name=CURRENT_VERSION::$(
-          grep "current_version = " ./.bumpversion.cfg | cut -d ' ' -f 3 )"
-      - name: Print current version
-        run: >
-          echo "Current version:
-          ${{ steps.get_version.outputs.CURRENT_VERSION }}"
-      - name: Re-target main branch in workflows
-        run: >
-          DEFAULT_BRANCH="main" &&
-          bumpversion --verbose --no-configured-files
-          --search "/workflows/v{current_version}/"
-          --replace "/workflows/$DEFAULT_BRANCH/"
-          no-bump
-          `grep --files-with-matches
-          "/workflows/v${{ steps.get_version.outputs.CURRENT_VERSION }}/"
-          ./.github/workflows/*.yaml`
-      - name: Add new changelog entry
-        run: >
-          python -c "$(curl -fsSL
-          https://raw.githubusercontent.com/kdeldycke/workflows/main/.github/update_changelog.py)"
-      - name: Version bump
-        run: |
-          bumpversion --verbose patch
-      - uses: peter-evans/create-pull-request@v3.12.0
-        with:
-          # Token created from my user's profile via the
-          # "Developer Settings > Personal Access Tokens" UI to allow this job
-          # to update its own workflows.
-          token: ${{ secrets.WORKFLOW_UPDATE_GITHUB_PAT }}
-          assignees: ${{ github.actor }}
-          commit-message: "[changelog] Post-release version bump"
-          title: "[changelog] Post-release version bump"
-          body: >
-            Ready to be merged into `main` branch right after a new release has
-            been tagged.
-
-
-            [Auto-generated on run `#${{ github.run_id }}`](${{
-            github.event.repository.html_url }}/actions/runs/${{ github.run_id
-            }}) by `${{ github.job }}` job from [`changelog.yaml`](${{
-            github.event.repository.html_url }}/blob/${{ github.sha
-            }}/.github/workflows/changelog.yaml) workflow.
-          labels: "🔩 CI/CD, 📗 documentation"
-          base: main
-          branch: post-release-version-bump
-          delete-branch: true
-=======
->>>>>>> f3124f3f
           draft: true