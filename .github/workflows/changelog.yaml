--- conflicted
+++ resolved
@@ -18,12 +18,8 @@
       - name: Install bumpversion
         run: >
           python -m pip install --requirement
-<<<<<<< HEAD
-          https://raw.githubusercontent.com/kdeldycke/workflows/main/requirements.txt
-=======
-          https://raw.githubusercontent.com/kdeldycke\
-          /workflows/v0.3.1/requirements.txt
->>>>>>> 2b49cdf7
+          https://raw.githubusercontent.com/kdeldycke\
+          /workflows/main/requirements.txt
       - name: Minor version bump
         run: |
           bumpversion --verbose minor
@@ -76,12 +72,8 @@
       - name: Install bumpversion
         run: >
           python -m pip install --requirement
-<<<<<<< HEAD
-          https://raw.githubusercontent.com/kdeldycke/workflows/main/requirements.txt
-=======
-          https://raw.githubusercontent.com/kdeldycke\
-          /workflows/v0.3.1/requirements.txt
->>>>>>> 2b49cdf7
+          https://raw.githubusercontent.com/kdeldycke\
+          /workflows/main/requirements.txt
       - name: Major version bump
         run: |
           bumpversion --verbose major
@@ -134,12 +126,8 @@
       - name: Install bumpversion
         run: >
           python -m pip install --requirement
-<<<<<<< HEAD
-          https://raw.githubusercontent.com/kdeldycke/workflows/main/requirements.txt
-=======
-          https://raw.githubusercontent.com/kdeldycke\
-          /workflows/v0.3.1/requirements.txt
->>>>>>> 2b49cdf7
+          https://raw.githubusercontent.com/kdeldycke\
+          /workflows/main/requirements.txt
       - name: Extract current version
         id: get_version
         # Docs: https://docs.github.com/en/actions/learn-github-actions
@@ -216,12 +204,8 @@
       - name: Install bumpversion
         run: >
           python -m pip install --requirement
-<<<<<<< HEAD
-          https://raw.githubusercontent.com/kdeldycke/workflows/main/requirements.txt
-=======
-          https://raw.githubusercontent.com/kdeldycke\
-          /workflows/v0.3.1/requirements.txt
->>>>>>> 2b49cdf7
+          https://raw.githubusercontent.com/kdeldycke\
+          /workflows/main/requirements.txt
       - name: Extract current version
         id: get_version
         # Docs: https://docs.github.com/en/actions/learn-github-actions
@@ -246,12 +230,8 @@
       - name: Add new changelog entry
         run: >
           python -c "$(curl -fsSL
-<<<<<<< HEAD
-          https://raw.githubusercontent.com/kdeldycke/workflows/main/.github/update_changelog.py)"
-=======
-          https://raw.githubusercontent.com/kdeldycke\
-          /workflows/v0.3.1/.github/update_changelog.py)"
->>>>>>> 2b49cdf7
+          https://raw.githubusercontent.com/kdeldycke\
+          /workflows/main/.github/update_changelog.py)"
       - name: Version bump
         run: |
           bumpversion --verbose patch
